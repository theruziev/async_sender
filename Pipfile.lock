--- conflicted
+++ resolved
@@ -564,21 +564,12 @@
         },
         "pytest-asyncio": {
             "hashes": [
-<<<<<<< HEAD
                 "sha256:68516fdd1018ac57b846c9846b954f0393b26f094764a28c955eabb0536a4e8a",
                 "sha256:ffe523a89c1c222598c76856e76852b787504ddb72dd5d9b6617ffa8aa2cde5f"
             ],
             "index": "pypi",
             "markers": "python_version >= '3.8'",
             "version": "==0.23.6"
-=======
-                "sha256:3a048872a9c4ba14c3e90cc1aa20cbc2def7d01c7c8db3777ec281ba9c057675",
-                "sha256:4e7093259ba018d58ede7d5315131d21923a60f8a6e9ee266ce1589685c89eac"
-            ],
-            "index": "pypi",
-            "markers": "python_version >= '3.8'",
-            "version": "==0.23.5"
->>>>>>> ab5e5736
         },
         "pytz": {
             "hashes": [
