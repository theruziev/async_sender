--- conflicted
+++ resolved
@@ -555,21 +555,12 @@
         },
         "pytest": {
             "hashes": [
-<<<<<<< HEAD
                 "sha256:2a8386cfc11fa9d2c50ee7b2a57e7d898ef90470a7a34c4b949ff59662bb78b7",
                 "sha256:ac978141a75948948817d360297b7aae0fcb9d6ff6bc9ec6d514b85d5a65c044"
             ],
             "index": "pypi",
             "markers": "python_version >= '3.8'",
             "version": "==8.1.1"
-=======
-                "sha256:d4051d623a2e0b7e51960ba963193b09ce6daeb9759a451844a21e4ddedfc1bd",
-                "sha256:edfaaef32ce5172d5466b5127b42e0d6d35ebbe4453f0e3505d96afd93f6b096"
-            ],
-            "index": "pypi",
-            "markers": "python_version >= '3.8'",
-            "version": "==8.0.2"
->>>>>>> c8fc7e1d
         },
         "pytest-asyncio": {
             "hashes": [
